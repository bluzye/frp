--- conflicted
+++ resolved
@@ -11,20 +11,12 @@
 
 // common config
 var (
-<<<<<<< HEAD
-	BindAddr string = "0.0.0.0"
-	BindPort int64  = 9527
-	LogFile  string = "./frps.log"
-	LogLevel string = "warn"
-	LogWay   string = "file"
-=======
 	BindAddr         string = "0.0.0.0"
 	BindPort         int64  = 9527
 	LogFile          string = "./frps.log"
 	LogLevel         string = "warn"
 	LogWay           string = "file"
 	HeartBeatTimeout int64  = 30
->>>>>>> 60c98047
 )
 
 var ProxyServers map[string]*models.ProxyServer = make(map[string]*models.ProxyServer)
